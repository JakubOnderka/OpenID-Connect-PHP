# Changelog
All notable changes to this project will be documented in this file.

The format is based on [Keep a Changelog](http://keepachangelog.com/)
and this project adheres to [Semantic Versioning](http://semver.org/).

## [Unreleased]
* getRedirectURL() will not log a warning for PHP 7.1+ #179
* it is now possible to disable upgrading from HTTP to HTTPS for development purposes by calling `setHttpUpgradeInsecureRequests(false)` #241
* bugfix in getSessionKey when _SESSION key does not exist #251
* bugfix in verifyJWTclaims when $accessToken is empty and $claims->at_hash is not #276
* bugfix with the `empty` function in PHP 5.4 #267

## [0.9.2]

### Added
* Support for [PKCE](https://tools.ietf.org/html/rfc7636). Currently the supported methods are 'plain' and 'S256'.

## [0.9.1]

### Added
* Add support for MS Azure Active Directory B2C user flows

### Changed
* Fix at_hash verification #200
* Getters for public parameters #204
* Removed client ID query parameter when making a token request using Basic Auth
<<<<<<< HEAD
* Added scope parameter to refresh token request
=======
* Use of `random_bytes()` for token generation instead of `uniqid()`; polyfill for PHP < 7.0 provided.
>>>>>>> 56aa80e0

### Removed
* Removed explicit content-length header - caused issues with proxy servers


## [0.9.0]

### Added
* php 7.4 deprecates array_key_exists on objects, use property_exists in getVerifiedClaims and requestUserInfo
* Adding a header to indicate JSON as the return type for userinfo endpoint #151
* ~Updated OpenIDConnectClient to conditionally verify nonce #146~
* Add possibility to change enc_type parameter for http_build_query #155
* Adding OAuth 2.0 Token Introspection #156
* Add optional parameters clientId/clientSecret for introspection #157 & #158
* Adding OAuth 2.0 Token Revocation #160
* Adding issuer validator #145
* Adding signing algorithm PS256 #180
* Check http status of request user info #186
* URL encode clientId and clientSecret when using basic authentication, according to https://tools.ietf.org/html/rfc6749#section-2.3.1 #192
* Adjust PHPDoc to state that null is also allowed #193

### Changed
* Bugfix/code cleanup #152
  * Cleanup PHPDoc #46e5b59
  * Replace unnecessary double quotes with single quotes #2a76b57
  * Use original function names instead of aliases #1f37892
  * Remove unnecessary default values #5ab801e
  * Explicit declare field $redirectURL #9187c0b
  * Remove unused code #1e65384
  * Fix indent #e9cdf56
  * Cleanup conditional code flow for better readability #107f3fb
 * Added strict type comparisons #167
* Bugfix: required `openid` scope was omitted when additional scopes were registered using `addScope` method. This resulted in failing OpenID process.

## [0.8.0]

### Added
* Fix `verifyJWTsignature()`: verify JWT to prevent php errors and warnings on invalid token

### Changed
* Decouple session manipulation, it's allow use of other session libraries #134
* Broaden version requirements of the phpseclib/phpseclib package. #144

## [0.7.0]

### Added
* Add "license" field to composer.json #138
* Ensure key_alg is set when getting key #139
* Add option to send additional registration parameters like post_logout_redirect_uris. #140

### Changed
* disabled autoload for Crypt_RSA + makre refreshToken() method tolerant for errors #137

### Removed
*

## [0.6.0]

### Added
* Added five minutes leeway due to clock skew between openidconnect server and client.
* Fix save access_token from request in implicit flow authentication #129
* verifyJWTsignature() method private -> public #126
* Support for providers where provider/login URL is not the same as the issuer URL. #125
* Support for providers that has a different login URL from the issuer URL, for instance Azure Active Directory. Here, the provider URL is on the format: https://login.windows.net/(tenant-id), while the issuer claim actually is on the format: https://sts.windows.net/(tenant-id).

### Changed
* refreshToken method update #124

### Removed
*

## [0.5.0]
## Added
* Implement Azure AD B2C Implicit Workflow

## [0.4.1]
## Changed
* Documentation updates for include path.

## [0.4]
### Added
* Timeout is configurable via setTimeout method. This addresses issue #94.
* Add the ability to authenticate using the Resource Owner flow (with or without the Client ID and ClientSecret). This addresses issue #98
* Add support for HS256, HS512 and HS384 signatures
* Removed unused calls to $this->getProviderConfigValue("token_endpoint_…

### Changed

### Removed<|MERGE_RESOLUTION|>--- conflicted
+++ resolved
@@ -8,6 +8,7 @@
 * getRedirectURL() will not log a warning for PHP 7.1+ #179
 * it is now possible to disable upgrading from HTTP to HTTPS for development purposes by calling `setHttpUpgradeInsecureRequests(false)` #241
 * bugfix in getSessionKey when _SESSION key does not exist #251
+ Added scope parameter to refresh token request #255
 * bugfix in verifyJWTclaims when $accessToken is empty and $claims->at_hash is not #276
 * bugfix with the `empty` function in PHP 5.4 #267
 
@@ -25,11 +26,7 @@
 * Fix at_hash verification #200
 * Getters for public parameters #204
 * Removed client ID query parameter when making a token request using Basic Auth
-<<<<<<< HEAD
-* Added scope parameter to refresh token request
-=======
 * Use of `random_bytes()` for token generation instead of `uniqid()`; polyfill for PHP < 7.0 provided.
->>>>>>> 56aa80e0
 
 ### Removed
 * Removed explicit content-length header - caused issues with proxy servers
