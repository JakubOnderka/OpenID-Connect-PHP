<?php
/**
 *
 * Copyright MITRE 2020
 *
 * OpenIDConnectClient for PHP5
 * Author: Michael Jett <mjett@mitre.org>
 *
 * Licensed under the Apache License, Version 2.0 (the "License"); you may
 * not use this file except in compliance with the License. You may obtain
 * a copy of the License at
 *
 *      http://www.apache.org/licenses/LICENSE-2.0
 *
 * Unless required by applicable law or agreed to in writing, software
 * distributed under the License is distributed on an "AS IS" BASIS, WITHOUT
 * WARRANTIES OR CONDITIONS OF ANY KIND, either express or implied. See the
 * License for the specific language governing permissions and limitations
 * under the License.
 *
 */

namespace Jumbojett;

/**
 *
 * JWT signature verification support by Jonathan Reed <jdreed@mit.edu>
 * Licensed under the same license as the rest of this file.
 *
 * phpseclib is required to validate the signatures of some tokens.
 * It can be downloaded from: http://phpseclib.sourceforge.net/
 */

if (!class_exists('\phpseclib\Crypt\RSA') && !class_exists('Crypt_RSA')) {
    user_error('Unable to find phpseclib Crypt/RSA.php.  Ensure phpseclib is installed and in include_path before you include this file');
}

/**
 * A wrapper around base64_decode which decodes Base64URL-encoded data,
 * which is not the same alphabet as base64.
 * @param string $base64url
 * @return bool|string
 */
function base64url_decode($base64url) {
    return base64_decode(b64url2b64($base64url));
}

/**
 * Per RFC4648, "base64 encoding with URL-safe and filename-safe
 * alphabet".  This just replaces characters 62 and 63.  None of the
 * reference implementations seem to restore the padding if necessary,
 * but we'll do it anyway.
 * @param string $base64url
 * @return string
 */
function b64url2b64($base64url) {
    // "Shouldn't" be necessary, but why not
    $padding = strlen($base64url) % 4;
    if ($padding > 0) {
        $base64url .= str_repeat('=', 4 - $padding);
    }
    return strtr($base64url, '-_', '+/');
}


/**
 * OpenIDConnect Exception Class
 */
class OpenIDConnectClientException extends \Exception
{

}

/**
 * Require the CURL and JSON PHP extensions to be installed
 */
if (!function_exists('curl_init')) {
    throw new OpenIDConnectClientException('OpenIDConnect needs the CURL PHP extension.');
}
if (!function_exists('json_decode')) {
    throw new OpenIDConnectClientException('OpenIDConnect needs the JSON PHP extension.');
}

/**
 *
 * Please note this class stores nonces by default in $_SESSION['openid_connect_nonce']
 *
 */
class OpenIDConnectClient
{

    /**
     * @var string arbitrary id value
     */
    private $clientID;

    /**
     * @var string arbitrary name value
     */
    private $clientName;

    /**
     * @var string arbitrary secret value
     */
    private $clientSecret;

    /**
     * @var array holds the provider configuration
     */
    private $providerConfig = array();

    /**
     * @var string http proxy if necessary
     */
    private $httpProxy;

    /**
     * @var string full system path to the SSL certificate
     */
    private $certPath;

    /**
     * @var bool Verify SSL peer on transactions
     */
    private $verifyPeer = true;

    /**
     * @var bool Verify peer hostname on transactions
     */
    private $verifyHost = true;

    /**
     * @var string if we acquire an access token it will be stored here
     */
    protected $accessToken;

    /**
     * @var string if we acquire a refresh token it will be stored here
     */
    private $refreshToken;

    /**
     * @var string if we acquire an id token it will be stored here
     */
    protected $idToken;

    /**
     * @var string stores the token response
     */
    private $tokenResponse;

    /**
     * @var array holds scopes
     */
    private $scopes = array();

    /**
     * @var int|null Response code from the server
     */
    private $responseCode;

    /**
     * @var array holds response types
     */
    private $responseTypes = array();

    /**
     * @var array holds a cache of info returned from the user info endpoint
     */
    private $userInfo = array();

    /**
     * @var array holds authentication parameters
     */
    private $authParams = array();

    /**
     * @var array holds additional registration parameters for example post_logout_redirect_uris
     */
    private $registrationParams = array();

    /**
     * @var mixed holds well-known openid server properties
     */
    private $wellKnown = false;

    /**
     * @var mixed holds well-known opendid configuration parameters, like policy for MS Azure AD B2C User Flow  
     * @see https://docs.microsoft.com/en-us/azure/active-directory-b2c/user-flow-overview 
     */
    private $wellKnownConfigParameters = array();

    /**
     * @var int timeout (seconds)
     */
    protected $timeOut = 60;

    /**
     * @var int leeway (seconds)
     */
    private $leeway = 300;

    /**
     * @var array holds response types
     */
    private $additionalJwks = array();

    /**
     * @var array holds verified jwt claims
     */
    protected $verifiedClaims = array();

    /**
     * @var callable validator function for issuer claim
     */
    private $issuerValidator;

    /**
     * @var bool Allow OAuth 2 implicit flow; see http://openid.net/specs/openid-connect-core-1_0.html#ImplicitFlowAuth
     */
    private $allowImplicitFlow = false;
    /**
     * @var string
     */
    private $redirectURL;

    protected $enc_type = PHP_QUERY_RFC1738;

    /**
     * @var bool Enable or disable upgrading to HTTPS by paying attention to HTTP header HTTP_UPGRADE_INSECURE_REQUESTS
     */
    protected $httpUpgradeInsecureRequests = true;

    /**
     * @var string holds code challenge method for PKCE mode
     * @see https://tools.ietf.org/html/rfc7636
     */
    private $codeChallengeMethod = false;

    /**
     * @var array holds PKCE supported algorithms
     */
    private $pkceAlgs = array('S256' => 'sha256', 'plain' => false);

    /**
     * @param $provider_url string optional
     *
     * @param $client_id string optional
     * @param $client_secret string optional
     * @param null $issuer
     */
    public function __construct($provider_url = null, $client_id = null, $client_secret = null, $issuer = null) {
        $this->setProviderURL($provider_url);
        if ($issuer === null) {
            $this->setIssuer($provider_url);
        } else {
            $this->setIssuer($issuer);
        }

        $this->clientID = $client_id;
        $this->clientSecret = $client_secret;

        $this->issuerValidator = function($iss){
	        return ($iss === $this->getIssuer() || $iss === $this->getWellKnownIssuer() || $iss === $this->getWellKnownIssuer(true));
        };
    }

    /**
     * @param $provider_url
     */
    public function setProviderURL($provider_url) {
        $this->providerConfig['providerUrl'] = $provider_url;
    }

    /**
     * @param $issuer
     */
    public function setIssuer($issuer) {
        $this->providerConfig['issuer'] = $issuer;
    }

    /**
     * @param $response_types
     */
    public function setResponseTypes($response_types) {
        $this->responseTypes = array_merge($this->responseTypes, (array)$response_types);
    }

    /**
     * @return bool
     * @throws OpenIDConnectClientException
     */
    public function authenticate() {

        // Do a preemptive check to see if the provider has thrown an error from a previous redirect
        if (isset($_REQUEST['error'])) {
            $desc = isset($_REQUEST['error_description']) ? ' Description: ' . $_REQUEST['error_description'] : '';
            throw new OpenIDConnectClientException('Error: ' . $_REQUEST['error'] .$desc);
        }

        // If we have an authorization code then proceed to request a token
        if (isset($_REQUEST['code'])) {

            $code = $_REQUEST['code'];
            $token_json = $this->requestTokens($code);

            // Throw an error if the server returns one
            if (isset($token_json->error)) {
                if (isset($token_json->error_description)) {
                    throw new OpenIDConnectClientException($token_json->error_description);
                }
                throw new OpenIDConnectClientException('Got response: ' . $token_json->error);
            }

            // Do an OpenID Connect session check
            if ($_REQUEST['state'] !== $this->getState()) {
                throw new OpenIDConnectClientException('Unable to determine state');
            }

            // Cleanup state
            $this->unsetState();

            if (!property_exists($token_json, 'id_token')) {
                throw new OpenIDConnectClientException('User did not authorize openid scope.');
            }

            $claims = $this->decodeJWT($token_json->id_token, 1);

            // Verify the signature
            if ($this->canVerifySignatures()) {
                if (!$this->getProviderConfigValue('jwks_uri')) {
                    throw new OpenIDConnectClientException ('Unable to verify signature due to no jwks_uri being defined');
                }
                if (!$this->verifyJWTsignature($token_json->id_token)) {
                    throw new OpenIDConnectClientException ('Unable to verify signature');
                }
            } else {
                user_error('Warning: JWT signature verification unavailable.');
            }

            // Save the id token
            $this->idToken = $token_json->id_token;

            // Save the access token
            $this->accessToken = $token_json->access_token;

            // If this is a valid claim
            if ($this->verifyJWTclaims($claims, $token_json->access_token)) {

                // Clean up the session a little
                $this->unsetNonce();

                // Save the full response
                $this->tokenResponse = $token_json;

                // Save the verified claims
                $this->verifiedClaims = $claims;

                // Save the refresh token, if we got one
                if (isset($token_json->refresh_token)) {
                    $this->refreshToken = $token_json->refresh_token;
                }

                // Success!
                return true;

            }

            throw new OpenIDConnectClientException ('Unable to verify JWT claims');
        }

        if ($this->allowImplicitFlow && isset($_REQUEST['id_token'])) {
            // if we have no code but an id_token use that
            $id_token = $_REQUEST['id_token'];

            $accessToken = null;
            if (isset($_REQUEST['access_token'])) {
                $accessToken = $_REQUEST['access_token'];
            }

            // Do an OpenID Connect session check
            if ($_REQUEST['state'] !== $this->getState()) {
                throw new OpenIDConnectClientException('Unable to determine state');
            }

            // Cleanup state
            $this->unsetState();

            $claims = $this->decodeJWT($id_token, 1);

            // Verify the signature
            if ($this->canVerifySignatures()) {
                if (!$this->getProviderConfigValue('jwks_uri')) {
                    throw new OpenIDConnectClientException ('Unable to verify signature due to no jwks_uri being defined');
                }
                if (!$this->verifyJWTsignature($id_token)) {
                    throw new OpenIDConnectClientException ('Unable to verify signature');
                }
            } else {
                user_error('Warning: JWT signature verification unavailable.');
            }

            // Save the id token
            $this->idToken = $id_token;

            // If this is a valid claim
            if ($this->verifyJWTclaims($claims, $accessToken)) {

                // Clean up the session a little
                $this->unsetNonce();

                // Save the verified claims
                $this->verifiedClaims = $claims;

                // Save the access token
                if ($accessToken) {
                    $this->accessToken = $accessToken;
                }

                // Success!
                return true;

            }

            throw new OpenIDConnectClientException ('Unable to verify JWT claims');
        }

        $this->requestAuthorization();
        return false;

    }

    /**
     * It calls the end-session endpoint of the OpenID Connect provider to notify the OpenID
     * Connect provider that the end-user has logged out of the relying party site
     * (the client application).
     *
<<<<<<< HEAD
     * @param string $idToken ID token (obtained at login)
     * @param string $redirect URL to which the RP is requesting that the End-User's User Agent
=======
     * @param string $accessToken ID token (obtained at login)
     * @param string|null $redirect URL to which the RP is requesting that the End-User's User Agent
>>>>>>> 11785b42
     * be redirected after a logout has been performed. The value MUST have been previously
     * registered with the OP. Value can be null.
     *
     * @throws OpenIDConnectClientException
     */
<<<<<<< HEAD
    public function signOut($idToken, $redirect) {
        $signout_endpoint = $this->getProviderConfigValue("end_session_endpoint");

        $signout_params = null;
        if($redirect == null){
          $signout_params = array('id_token_hint' => $idToken);
        }
        else {
          $signout_params = array(
                'id_token_hint' => $idToken,
=======
    public function signOut($accessToken, $redirect) {
        $signout_endpoint = $this->getProviderConfigValue('end_session_endpoint');

        $signout_params = null;
        if($redirect === null){
            $signout_params = array('id_token_hint' => $accessToken);
        }
        else {
            $signout_params = array(
                'id_token_hint' => $accessToken,
>>>>>>> 11785b42
                'post_logout_redirect_uri' => $redirect);
        }

        $signout_endpoint  .= (strpos($signout_endpoint, '?') === false ? '?' : '&') . http_build_query( $signout_params, null, '&', $this->enc_type);
        $this->redirect($signout_endpoint);
    }

    /**
     * @param array $scope - example: openid, given_name, etc...
     */
    public function addScope($scope) {
        $this->scopes = array_merge($this->scopes, (array)$scope);
    }

    /**
     * @param array $param - example: prompt=login
     */
    public function addAuthParam($param) {
        $this->authParams = array_merge($this->authParams, (array)$param);
    }

    /**
     * @param array $param - example: post_logout_redirect_uris=[http://example.com/successful-logout]
     */
    public function addRegistrationParam($param) {
        $this->registrationParams = array_merge($this->registrationParams, (array)$param);
    }

    /**
     * @param $jwk object - example: (object) array('kid' => ..., 'nbf' => ..., 'use' => 'sig', 'kty' => "RSA", 'e' => "", 'n' => "")
     */
    protected function addAdditionalJwk($jwk) {
        $this->additionalJwks[] = $jwk;
    }

    /**
     * Get's anything that we need configuration wise including endpoints, and other values
     *
     * @param string $param
     * @param string $default optional
     * @throws OpenIDConnectClientException
     * @return string
     *
     */
    protected function getProviderConfigValue($param, $default = null) {

        // If the configuration value is not available, attempt to fetch it from a well known config endpoint
        // This is also known as auto "discovery"
        if (!isset($this->providerConfig[$param])) {
            $this->providerConfig[$param] = $this->getWellKnownConfigValue($param, $default);
        }

        return $this->providerConfig[$param];
    }

    /**
     * Get's anything that we need configuration wise including endpoints, and other values
     *
     * @param string $param
     * @param string $default optional
     * @throws OpenIDConnectClientException
     * @return string
     *
     */
    private function getWellKnownConfigValue($param, $default = null) {

        // If the configuration value is not available, attempt to fetch it from a well known config endpoint
        // This is also known as auto "discovery"
        if(!$this->wellKnown) {
            $well_known_config_url = rtrim($this->getProviderURL(), '/') . '/.well-known/openid-configuration';
            if (count($this->wellKnownConfigParameters) > 0){
                $well_known_config_url .= '?' .  http_build_query($this->wellKnownConfigParameters) ;
            }
            $this->wellKnown = json_decode($this->fetchURL($well_known_config_url));
        }

        $value = false;
        if(isset($this->wellKnown->{$param})){
            $value = $this->wellKnown->{$param};
        }

        if ($value) {
            return $value;
        }

        if (isset($default)) {
            // Uses default value if provided
            return $default;
        }

        throw new OpenIDConnectClientException("The provider {$param} could not be fetched. Make sure your provider has a well known configuration available.");
    }

    /**
     * Set optionnal parameters for .well-known/openid-configuration 
     *
     * @param string $param
     *
     */
    public function setWellKnownConfigParameters(array $params = []){
        $this->wellKnownConfigParameters=$params;
    }


    /**
     * @param string $url Sets redirect URL for auth flow
     */
    public function setRedirectURL ($url) {
        if (parse_url($url,PHP_URL_HOST) !== false) {
            $this->redirectURL = $url;
        }
    }

    /**
     * Gets the URL of the current page we are on, encodes, and returns it
     *
     * @return string
     */
    public function getRedirectURL() {

        // If the redirect URL has been set then return it.
        if (property_exists($this, 'redirectURL') && $this->redirectURL) {
            return $this->redirectURL;
        }

        // Other-wise return the URL of the current page

        /**
         * Thank you
         * http://stackoverflow.com/questions/189113/how-do-i-get-current-page-full-url-in-php-on-a-windows-iis-server
         */

        /*
         * Compatibility with multiple host headers.
         * The problem with SSL over port 80 is resolved and non-SSL over port 443.
         * Support of 'ProxyReverse' configurations.
         */

        if ($this->httpUpgradeInsecureRequests && isset($_SERVER['HTTP_UPGRADE_INSECURE_REQUESTS']) && ($_SERVER['HTTP_UPGRADE_INSECURE_REQUESTS'] === '1')) {
            $protocol = 'https';
        } else {
            $protocol = @$_SERVER['HTTP_X_FORWARDED_PROTO']
                ?: @$_SERVER['REQUEST_SCHEME']
                    ?: ((isset($_SERVER['HTTPS']) && $_SERVER['HTTPS'] === 'on') ? 'https' : 'http');
        }

        $port = @intval($_SERVER['HTTP_X_FORWARDED_PORT'])
            ?: @intval($_SERVER['SERVER_PORT'])
                ?: (($protocol === 'https') ? 443 : 80);

        $host = @explode(':', $_SERVER['HTTP_HOST'])[0]
            ?: @$_SERVER['SERVER_NAME']
                ?: @$_SERVER['SERVER_ADDR'];

        $port = (443 === $port) || (80 === $port) ? '' : ':' . $port;
	    
        $explodedRequestUri = isset($_SERVER['REQUEST_URI']) ? explode('?', $_SERVER['REQUEST_URI']) : [];
        return sprintf('%s://%s%s/%s', $protocol, $host, $port, trim(reset($explodedRequestUri), '/'));
    }

    /**
     * Used for arbitrary value generation for nonces and state
     *
     * @return string
     * @throws OpenIDConnectClientException
     */
    protected function generateRandString() {
        // Error and Exception need to be catched in this order, see https://github.com/paragonie/random_compat/blob/master/README.md
        // random_compat polyfill library should be removed if support for PHP versions < 7 is dropped
        try {
            return \bin2hex(\random_bytes(16));
        } catch (Error $e) {
            throw new OpenIDConnectClientException('Random token generation failed.');
        } catch (Exception $e) {
            throw new OpenIDConnectClientException('Random token generation failed.');
        };
    }

    /**
     * Start Here
     * @return void
     * @throws OpenIDConnectClientException
     */
    private function requestAuthorization() {

        $auth_endpoint = $this->getProviderConfigValue('authorization_endpoint');
        $response_type = 'code';

        // Generate and store a nonce in the session
        // The nonce is an arbitrary value
        $nonce = $this->setNonce($this->generateRandString());

        // State essentially acts as a session key for OIDC
        $state = $this->setState($this->generateRandString());

        $auth_params = array_merge($this->authParams, array(
            'response_type' => $response_type,
            'redirect_uri' => $this->getRedirectURL(),
            'client_id' => $this->clientID,
            'nonce' => $nonce,
            'state' => $state,
            'scope' => 'openid'
        ));

        // If the client has been registered with additional scopes
        if (count($this->scopes) > 0) {
            $auth_params = array_merge($auth_params, array('scope' => implode(' ', array_merge($this->scopes, array('openid')))));
        }

        // If the client has been registered with additional response types
        if (count($this->responseTypes) > 0) {
            $auth_params = array_merge($auth_params, array('response_type' => implode(' ', $this->responseTypes)));
        }

        // If the client supports Proof Key for Code Exchange (PKCE)
        $ccm = $this->getCodeChallengeMethod();
        if (!empty($ccm) && in_array($this->getCodeChallengeMethod(), $this->getProviderConfigValue('code_challenge_methods_supported'))) {
            $codeVerifier = bin2hex(random_bytes(64));
            $this->setCodeVerifier($codeVerifier);
            if (!empty($this->pkceAlgs[$this->getCodeChallengeMethod()])) {
                $codeChallenge = rtrim(strtr(base64_encode(hash($this->pkceAlgs[$this->getCodeChallengeMethod()], $codeVerifier, true)), '+/', '-_'), '=');
            } else {
                $codeChallenge = $codeVerifier;
            }
            $auth_params = array_merge($auth_params, array(
                'code_challenge' => $codeChallenge,
                'code_challenge_method' => $this->getCodeChallengeMethod()
            ));
        }

        $auth_endpoint .= (strpos($auth_endpoint, '?') === false ? '?' : '&') . http_build_query($auth_params, null, '&', $this->enc_type);

        $this->commitSession();
        $this->redirect($auth_endpoint);
    }

    /**
     * Requests a client credentials token
     *
     * @throws OpenIDConnectClientException
     */
    public function requestClientCredentialsToken() {
        $token_endpoint = $this->getProviderConfigValue('token_endpoint');

        $headers = [];

        $grant_type = 'client_credentials';

        $post_data = array(
            'grant_type'    => $grant_type,
            'client_id'     => $this->clientID,
            'client_secret' => $this->clientSecret,
            'scope'         => implode(' ', $this->scopes)
        );

        // Convert token params to string format
        $post_params = http_build_query($post_data, null, '&', $this->enc_type);

        return json_decode($this->fetchURL($token_endpoint, $post_params, $headers));
    }


    /**
     * Requests a resource owner token
     * (Defined in https://tools.ietf.org/html/rfc6749#section-4.3)
     *
     * @param boolean $bClientAuth Indicates that the Client ID and Secret be used for client authentication
     * @return mixed
     * @throws OpenIDConnectClientException
     */
    public function requestResourceOwnerToken($bClientAuth = FALSE) {
        $token_endpoint = $this->getProviderConfigValue('token_endpoint');

        $headers = [];

        $grant_type = 'password';

        $post_data = array(
            'grant_type'    => $grant_type,
            'username'      => $this->authParams['username'],
            'password'      => $this->authParams['password'],
            'scope'         => implode(' ', $this->scopes)
        );

        //For client authentication include the client values
        if($bClientAuth) {
            $token_endpoint_auth_methods_supported = $this->getProviderConfigValue('token_endpoint_auth_methods_supported', ['client_secret_basic']);
            if (in_array('client_secret_basic', $token_endpoint_auth_methods_supported, true)) {
                $headers = ['Authorization: Basic ' . base64_encode(urlencode($this->clientID) . ':' . urlencode($this->clientSecret))];
            } else {
                $post_data['client_id']     = $this->clientID;
                $post_data['client_secret'] = $this->clientSecret;
            }
        }

        // Convert token params to string format
        $post_params = http_build_query($post_data, null, '&', $this->enc_type);

        return json_decode($this->fetchURL($token_endpoint, $post_params, $headers));
    }


    /**
     * Requests ID and Access tokens
     *
     * @param string $code
     * @return mixed
     * @throws OpenIDConnectClientException
     */
    protected function requestTokens($code) {
        $token_endpoint = $this->getProviderConfigValue('token_endpoint');
        $token_endpoint_auth_methods_supported = $this->getProviderConfigValue('token_endpoint_auth_methods_supported', ['client_secret_basic']);

        $headers = [];

        $grant_type = 'authorization_code';

        $token_params = array(
            'grant_type' => $grant_type,
            'code' => $code,
            'redirect_uri' => $this->getRedirectURL(),
            'client_id' => $this->clientID,
            'client_secret' => $this->clientSecret
        );

        # Consider Basic authentication if provider config is set this way
        if (in_array('client_secret_basic', $token_endpoint_auth_methods_supported, true)) {
            $headers = ['Authorization: Basic ' . base64_encode(urlencode($this->clientID) . ':' . urlencode($this->clientSecret))];
            unset($token_params['client_secret']);
	        unset($token_params['client_id']);
        }

        $ccm = $this->getCodeChallengeMethod();
        $cv = $this->getCodeVerifier();
        if (!empty($ccm) && !empty($cv)) {
            $headers = [];
            unset($token_params['client_secret']);
            $token_params = array_merge($token_params, array(
                'client_id' => $this->clientID,
                'code_verifier' => $this->getCodeVerifier()
            ));
        }

        // Convert token params to string format
        $token_params = http_build_query($token_params, null, '&', $this->enc_type);

        $this->tokenResponse = json_decode($this->fetchURL($token_endpoint, $token_params, $headers));

        return $this->tokenResponse;
    }

    /**
     * Requests Access token with refresh token
     *
     * @param string $refresh_token
     * @return mixed
     * @throws OpenIDConnectClientException
     */
    public function refreshToken($refresh_token) {
        $token_endpoint = $this->getProviderConfigValue('token_endpoint');
        $token_endpoint_auth_methods_supported = $this->getProviderConfigValue('token_endpoint_auth_methods_supported', ['client_secret_basic']);

        $headers = [];

        $grant_type = 'refresh_token';

        $token_params = array(
            'grant_type' => $grant_type,
            'refresh_token' => $refresh_token,
            'client_id' => $this->clientID,
            'client_secret' => $this->clientSecret,
            'scope'         => implode(' ', $this->scopes),
        );

        # Consider Basic authentication if provider config is set this way
        if (in_array('client_secret_basic', $token_endpoint_auth_methods_supported, true)) {
            $headers = ['Authorization: Basic ' . base64_encode(urlencode($this->clientID) . ':' . urlencode($this->clientSecret))];
            unset($token_params['client_secret']);
            unset($token_params['client_id']);
        }

        // Convert token params to string format
        $token_params = http_build_query($token_params, null, '&', $this->enc_type);

        $json = json_decode($this->fetchURL($token_endpoint, $token_params, $headers));

        if (isset($json->access_token)) {
            $this->accessToken = $json->access_token;
        }

        if (isset($json->refresh_token)) {
            $this->refreshToken = $json->refresh_token;
        }

        return $json;
    }

    /**
     * @param array $keys
     * @param array $header
     * @throws OpenIDConnectClientException
     * @return object
     */
    private function get_key_for_header($keys, $header) {
        foreach ($keys as $key) {
            if ($key->kty === 'RSA') {
                if (!isset($header->kid) || $key->kid === $header->kid) {
                    return $key;
                }
            } else {
                if (isset($key->alg) && $key->alg === $header->alg && $key->kid === $header->kid) {
                    return $key;
                }
            }
        }
        if ($this->additionalJwks) {
            foreach ($this->additionalJwks as $key) {
                if ($key->kty === 'RSA') {
                    if (!isset($header->kid) || $key->kid === $header->kid) {
                        return $key;
                    }
                } else {
                    if (isset($key->alg) && $key->alg === $header->alg && $key->kid === $header->kid) {
                        return $key;
                    }
                }
            }
        }
        if (isset($header->kid)) {
            throw new OpenIDConnectClientException('Unable to find a key for (algorithm, kid):' . $header->alg . ', ' . $header->kid . ')');
        }

        throw new OpenIDConnectClientException('Unable to find a key for RSA');
    }


    /**
     * @param string $hashtype
     * @param object $key
     * @param $payload
     * @param $signature
     * @param $signatureType
     * @return bool
     * @throws OpenIDConnectClientException
     */
    private function verifyRSAJWTsignature($hashtype, $key, $payload, $signature, $signatureType) {
        if (!class_exists('\phpseclib\Crypt\RSA') && !class_exists('Crypt_RSA')) {
            throw new OpenIDConnectClientException('Crypt_RSA support unavailable.');
        }
        if (!(property_exists($key, 'n') && property_exists($key, 'e'))) {
            throw new OpenIDConnectClientException('Malformed key object');
        }

        /* We already have base64url-encoded data, so re-encode it as
           regular base64 and use the XML key format for simplicity.
        */
        $public_key_xml = "<RSAKeyValue>\r\n".
            '  <Modulus>' . b64url2b64($key->n) . "</Modulus>\r\n" .
            '  <Exponent>' . b64url2b64($key->e) . "</Exponent>\r\n" .
            '</RSAKeyValue>';
        if(class_exists('Crypt_RSA', false)) {
            $rsa = new Crypt_RSA();
            $rsa->setHash($hashtype);
            if ($signatureType === 'PSS') {
                $rsa->setMGFHash($hashtype);
            }
            $rsa->loadKey($public_key_xml, Crypt_RSA::PUBLIC_FORMAT_XML);
            $rsa->signatureMode = $signatureType === 'PSS' ? Crypt_RSA::SIGNATURE_PSS : Crypt_RSA::SIGNATURE_PKCS1;
        } else {
            $rsa = new \phpseclib\Crypt\RSA();
            $rsa->setHash($hashtype);
            if ($signatureType === 'PSS') {
                $rsa->setMGFHash($hashtype);
            }
            $rsa->loadKey($public_key_xml, \phpseclib\Crypt\RSA::PUBLIC_FORMAT_XML);
            $rsa->signatureMode = $signatureType === 'PSS' ? \phpseclib\Crypt\RSA::SIGNATURE_PSS : \phpseclib\Crypt\RSA::SIGNATURE_PKCS1;
        }
        return $rsa->verify($payload, $signature);
    }

    /**
     * @param string $hashtype
     * @param object $key
     * @param $payload
     * @param $signature
     * @return bool
     * @throws OpenIDConnectClientException
     */
    private function verifyHMACJWTsignature($hashtype, $key, $payload, $signature)
    {
        if (!function_exists('hash_hmac')) {
            throw new OpenIDConnectClientException('hash_hmac support unavailable.');
        }

        $expected=hash_hmac($hashtype, $payload, $key, true);

        if (function_exists('hash_equals')) {
            return hash_equals($signature, $expected);
        }

        return self::hashEquals($signature, $expected);
    }

    /**
     * @param string $jwt encoded JWT
     * @throws OpenIDConnectClientException
     * @return bool
     */
    public function verifyJWTsignature($jwt) {
        if (!\is_string($jwt)) {
            throw new OpenIDConnectClientException('Error token is not a string');
        }
        $parts = explode('.', $jwt);
        if (!isset($parts[0])) {
            throw new OpenIDConnectClientException('Error missing part 0 in token');
        }
        $signature = base64url_decode(array_pop($parts));
        if (false === $signature || '' === $signature) {
            throw new OpenIDConnectClientException('Error decoding signature from token');
        }
        $header = json_decode(base64url_decode($parts[0]));
        if (null === $header || !\is_object($header)) {
            throw new OpenIDConnectClientException('Error decoding JSON from token header');
        }
        $payload = implode('.', $parts);
        $jwks = json_decode($this->fetchURL($this->getProviderConfigValue('jwks_uri')));
        if ($jwks === NULL) {
            throw new OpenIDConnectClientException('Error decoding JSON from jwks_uri');
        }
        if (!isset($header->alg)) {
            throw new OpenIDConnectClientException('Error missing signature type in token header');
        }
        switch ($header->alg) {
            case 'RS256':
            case 'PS256':
            case 'RS384':
            case 'RS512':
                $hashtype = 'sha' . substr($header->alg, 2);
                $signatureType = $header->alg === 'PS256' ? 'PSS' : '';

                $verified = $this->verifyRSAJWTsignature($hashtype,
                    $this->get_key_for_header($jwks->keys, $header),
                    $payload, $signature, $signatureType);
                break;
            case 'HS256':
            case 'HS512':
            case 'HS384':
                $hashtype = 'SHA' . substr($header->alg, 2);
                $verified = $this->verifyHMACJWTsignature($hashtype, $this->getClientSecret(), $payload, $signature);
                break;
            default:
                throw new OpenIDConnectClientException('No support for signature type: ' . $header->alg);
        }
        return $verified;
    }

    /**
     * @param object $claims
     * @param string|null $accessToken
     * @return bool
     */
    protected function verifyJWTclaims($claims, $accessToken = null) {
        if(isset($claims->at_hash) && isset($accessToken)){
            if(isset($this->getIdTokenHeader()->alg) && $this->getIdTokenHeader()->alg !== 'none'){
                $bit = substr($this->getIdTokenHeader()->alg, 2, 3);
            }else{
                // TODO: Error case. throw exception???
                $bit = '256';
            }
            $len = ((int)$bit)/16;
            $expected_at_hash = $this->urlEncode(substr(hash('sha'.$bit, $accessToken, true), 0, $len));
        }
        return (($this->issuerValidator->__invoke($claims->iss))
            && (($claims->aud === $this->clientID) || in_array($this->clientID, $claims->aud, true))
            && ($claims->nonce === $this->getNonce())
            && ( !isset($claims->exp) || ((gettype($claims->exp) === 'integer') && ($claims->exp >= time() - $this->leeway)))
            && ( !isset($claims->nbf) || ((gettype($claims->nbf) === 'integer') && ($claims->nbf <= time() + $this->leeway)))
            && ( !isset($claims->at_hash) || !isset($accessToken) || $claims->at_hash === $expected_at_hash )
        );
    }

    /**
     * @param string $str
     * @return string
     */
    protected function urlEncode($str) {
        $enc = base64_encode($str);
        $enc = rtrim($enc, '=');
        $enc = strtr($enc, '+/', '-_');
        return $enc;
    }

    /**
     * @param string $jwt encoded JWT
     * @param int $section the section we would like to decode
     * @return object
     */
    protected function decodeJWT($jwt, $section = 0) {

        $parts = explode('.', $jwt);
        return json_decode(base64url_decode($parts[$section]));
    }

    /**
     *
     * @param string|null $attribute optional
     *
     * Attribute        Type        Description
     * user_id          string      REQUIRED Identifier for the End-User at the Issuer.
     * name             string      End-User's full name in displayable form including all name parts, ordered according to End-User's locale and preferences.
     * given_name       string      Given name or first name of the End-User.
     * family_name      string      Surname or last name of the End-User.
     * middle_name      string      Middle name of the End-User.
     * nickname         string      Casual name of the End-User that may or may not be the same as the given_name. For instance, a nickname value of Mike might be returned alongside a given_name value of Michael.
     * profile          string      URL of End-User's profile page.
     * picture          string      URL of the End-User's profile picture.
     * website          string      URL of End-User's web page or blog.
     * email            string      The End-User's preferred e-mail address.
     * verified         boolean     True if the End-User's e-mail address has been verified; otherwise false.
     * gender           string      The End-User's gender: Values defined by this specification are female and male. Other values MAY be used when neither of the defined values are applicable.
     * birthday         string      The End-User's birthday, represented as a date string in MM/DD/YYYY format. The year MAY be 0000, indicating that it is omitted.
     * zoneinfo         string      String from zoneinfo [zoneinfo] time zone database. For example, Europe/Paris or America/Los_Angeles.
     * locale           string      The End-User's locale, represented as a BCP47 [RFC5646] language tag. This is typically an ISO 639-1 Alpha-2 [ISO639‑1] language code in lowercase and an ISO 3166-1 Alpha-2 [ISO3166‑1] country code in uppercase, separated by a dash. For example, en-US or fr-CA. As a compatibility note, some implementations have used an underscore as the separator rather than a dash, for example, en_US; Implementations MAY choose to accept this locale syntax as well.
     * phone_number     string      The End-User's preferred telephone number. E.164 [E.164] is RECOMMENDED as the format of this Claim. For example, +1 (425) 555-1212 or +56 (2) 687 2400.
     * address          JSON object The End-User's preferred address. The value of the address member is a JSON [RFC4627] structure containing some or all of the members defined in Section 2.4.2.1.
     * updated_time     string      Time the End-User's information was last updated, represented as a RFC 3339 [RFC3339] datetime. For example, 2011-01-03T23:58:42+0000.
     *
     * @return mixed
     *
     * @throws OpenIDConnectClientException
     */
    public function requestUserInfo($attribute = null) {

        $user_info_endpoint = $this->getProviderConfigValue('userinfo_endpoint');
        $schema = 'openid';

        $user_info_endpoint .= '?schema=' . $schema;

        //The accessToken has to be sent in the Authorization header.
        // Accept json to indicate response type
        $headers = ["Authorization: Bearer {$this->accessToken}",
            'Accept: application/json'];

        $user_json = json_decode($this->fetchURL($user_info_endpoint,null,$headers));
        if ($this->getResponseCode() <> 200) {
            throw new OpenIDConnectClientException('The communication to retrieve user data has failed with status code '.$this->getResponseCode());
        }
        $this->userInfo = $user_json;

        if($attribute === null) {
            return $this->userInfo;
        }

        if (property_exists($this->userInfo, $attribute)) {
            return $this->userInfo->$attribute;
        }

        return null;
    }

    /**
     *
     * @param string|null $attribute optional
     *
     * Attribute        Type    Description
     * exp              int     Expires at
     * nbf              int     Not before
     * ver              string  Version
     * iss              string  Issuer
     * sub              string  Subject
     * aud              string  Audience
     * nonce            string  nonce
     * iat              int     Issued At
     * auth_time        int     Authenatication time
     * oid              string  Object id
     *
     * @return mixed
     *
     */
    public function getVerifiedClaims($attribute = null) {

        if($attribute === null) {
            return $this->verifiedClaims;
        }

        if (property_exists($this->verifiedClaims, $attribute)) {
            return $this->verifiedClaims->$attribute;
        }

        return null;
    }

    /**
     * @param string $url
     * @param string | null $post_body string If this is set the post type will be POST
     * @param array $headers Extra headers to be send with the request. Format as 'NameHeader: ValueHeader'
     * @throws OpenIDConnectClientException
     * @return mixed
     */
    protected function fetchURL($url, $post_body = null, $headers = array()) {


        // OK cool - then let's create a new cURL resource handle
        $ch = curl_init();

        // Determine whether this is a GET or POST
        if ($post_body !== null) {
            // curl_setopt($ch, CURLOPT_POST, 1);
            // Alows to keep the POST method even after redirect
            curl_setopt($ch, CURLOPT_CUSTOMREQUEST, 'POST');
            curl_setopt($ch, CURLOPT_POSTFIELDS, $post_body);

            // Default content type is form encoded
            $content_type = 'application/x-www-form-urlencoded';

            // Determine if this is a JSON payload and add the appropriate content type
            if (is_object(json_decode($post_body))) {
                $content_type = 'application/json';
            }

            // Add POST-specific headers
            $headers[] = "Content-Type: {$content_type}";

        }

        // If we set some headers include them
        if(count($headers) > 0) {
            curl_setopt($ch, CURLOPT_HTTPHEADER, $headers);
        }

        // Set URL to download
        curl_setopt($ch, CURLOPT_URL, $url);

        if (isset($this->httpProxy)) {
            curl_setopt($ch, CURLOPT_PROXY, $this->httpProxy);
        }

        // Include header in result? (0 = yes, 1 = no)
        curl_setopt($ch, CURLOPT_HEADER, 0);

        // Allows to follow redirect
        curl_setopt($ch, CURLOPT_FOLLOWLOCATION, true);

        /**
         * Set cert
         * Otherwise ignore SSL peer verification
         */
        if (isset($this->certPath)) {
            curl_setopt($ch, CURLOPT_CAINFO, $this->certPath);
        }

        if($this->verifyHost) {
            curl_setopt($ch, CURLOPT_SSL_VERIFYHOST, 2);
        } else {
            curl_setopt($ch, CURLOPT_SSL_VERIFYHOST, 0);
        }

        if($this->verifyPeer) {
            curl_setopt($ch, CURLOPT_SSL_VERIFYPEER, true);
        } else {
            curl_setopt($ch, CURLOPT_SSL_VERIFYPEER, false);
        }

        // Should cURL return or print out the data? (true = return, false = print)
        curl_setopt($ch, CURLOPT_RETURNTRANSFER, true);

        // Timeout in seconds
        curl_setopt($ch, CURLOPT_TIMEOUT, $this->timeOut);

        // Download the given URL, and return output
        $output = curl_exec($ch);

        // HTTP Response code from server may be required from subclass
        $info = curl_getinfo($ch);
        $this->responseCode = $info['http_code'];

        if ($output === false) {
            throw new OpenIDConnectClientException('Curl error: (' . curl_errno($ch) . ') ' . curl_error($ch));
        }

        // Close the cURL resource, and free system resources
        curl_close($ch);

        return $output;
    }

    /**
     * @param bool $appendSlash
     * @return string
     * @throws OpenIDConnectClientException
     */
    public function getWellKnownIssuer($appendSlash = false) {

        return $this->getWellKnownConfigValue('issuer') . ($appendSlash ? '/' : '');
    }

    /**
     * @return string
     * @throws OpenIDConnectClientException
     */
    public function getIssuer() {

        if (!isset($this->providerConfig['issuer'])) {
            throw new OpenIDConnectClientException('The issuer has not been set');
        }

        return $this->providerConfig['issuer'];
    }

    /**
     * @return mixed
     * @throws OpenIDConnectClientException
     */
    public function getProviderURL() {
        if (!isset($this->providerConfig['providerUrl'])) {
            throw new OpenIDConnectClientException('The provider URL has not been set');
        }

        return $this->providerConfig['providerUrl'];
    }

    /**
     * @param string $url
     */
    public function redirect($url) {
        header('Location: ' . $url);
        exit;
    }

    /**
     * @param string $httpProxy
     */
    public function setHttpProxy($httpProxy) {
        $this->httpProxy = $httpProxy;
    }

    /**
     * @param string $certPath
     */
    public function setCertPath($certPath) {
        $this->certPath = $certPath;
    }

    /**
     * @return string|null
     */
    public function getCertPath()
    {
        return $this->certPath;
    }

    /**
     * @param bool $verifyPeer
     */
    public function setVerifyPeer($verifyPeer) {
        $this->verifyPeer = $verifyPeer;
    }

    /**
     * @param bool $verifyHost
     */
    public function setVerifyHost($verifyHost) {
        $this->verifyHost = $verifyHost;
    }


    /**
     * Controls whether http header HTTP_UPGRADE_INSECURE_REQUESTS should be considered
     * defaults to true
     * @param bool $httpUpgradeInsecureRequests
     */
    public function setHttpUpgradeInsecureRequests($httpUpgradeInsecureRequests) {
        $this->httpUpgradeInsecureRequests = $httpUpgradeInsecureRequests;
    }

    /**
     * @return bool
     */
    public function getVerifyHost()
    {
        return $this->verifyHost;
    }

    /**
     * @return bool
     */
    public function getVerifyPeer()
    {
        return $this->verifyPeer;
    }

    /**
     * @return bool 
     */
    public function getHttpUpgradeInsecureRequests()
    {
        return $this->httpUpgradeInsecureRequests;
    }

    /**
     * Use this for custom issuer validation
     * The given function should accept the issuer string from the JWT claim as the only argument
     * and return true if the issuer is valid, otherwise return false
     *
     * @param callable $issuerValidator
     */
    public function setIssuerValidator($issuerValidator){
        $this->issuerValidator = $issuerValidator;
    }

    /**
     * @param bool $allowImplicitFlow
     */
    public function setAllowImplicitFlow($allowImplicitFlow) {
        $this->allowImplicitFlow = $allowImplicitFlow;
    }

    /**
     * @return bool
     */
    public function getAllowImplicitFlow()
    {
        return $this->allowImplicitFlow;
    }

    /**
     *
     * Use this to alter a provider's endpoints and other attributes
     *
     * @param array $array
     *        simple key => value
     */
    public function providerConfigParam($array) {
        $this->providerConfig = array_merge($this->providerConfig, $array);
    }

    /**
     * @param string $clientSecret
     */
    public function setClientSecret($clientSecret) {
        $this->clientSecret = $clientSecret;
    }

    /**
     * @param string $clientID
     */
    public function setClientID($clientID) {
        $this->clientID = $clientID;
    }


    /**
     * Dynamic registration
     *
     * @throws OpenIDConnectClientException
     */
    public function register() {

        $registration_endpoint = $this->getProviderConfigValue('registration_endpoint');

        $send_object = (object ) array_merge($this->registrationParams, array(
            'redirect_uris' => array($this->getRedirectURL()),
            'client_name' => $this->getClientName()
        ));

        $response = $this->fetchURL($registration_endpoint, json_encode($send_object));

        $json_response = json_decode($response);

        // Throw some errors if we encounter them
        if ($json_response === false) {
            throw new OpenIDConnectClientException('Error registering: JSON response received from the server was invalid.');
        }

        if (isset($json_response->{'error_description'})) {
            throw new OpenIDConnectClientException($json_response->{'error_description'});
        }

        $this->setClientID($json_response->{'client_id'});

        // The OpenID Connect Dynamic registration protocol makes the client secret optional
        // and provides a registration access token and URI endpoint if it is not present
        if (isset($json_response->{'client_secret'})) {
            $this->setClientSecret($json_response->{'client_secret'});
        } else {
            throw new OpenIDConnectClientException('Error registering:
                                                    Please contact the OpenID Connect provider and obtain a Client ID and Secret directly from them');
        }

    }

    /**
     * Introspect a given token - either access token or refresh token.
     * @see https://tools.ietf.org/html/rfc7662
     *
     * @param string $token
     * @param string $token_type_hint
     * @param string|null $clientId
     * @param string|null $clientSecret
     * @return mixed
     * @throws OpenIDConnectClientException
     */
    public function introspectToken($token, $token_type_hint = '', $clientId = null, $clientSecret = null) {
        $introspection_endpoint = $this->getProviderConfigValue('introspection_endpoint');

        $post_data = array(
            'token'    => $token,
        );
        if ($token_type_hint) {
            $post_data['token_type_hint'] = $token_type_hint;
        }
        $clientId = $clientId !== null ? $clientId : $this->clientID;
        $clientSecret = $clientSecret !== null ? $clientSecret : $this->clientSecret;

        // Convert token params to string format
        $post_params = http_build_query($post_data, null, '&');
        $headers = ['Authorization: Basic ' . base64_encode(urlencode($clientId) . ':' . urlencode($clientSecret)),
            'Accept: application/json'];

        return json_decode($this->fetchURL($introspection_endpoint, $post_params, $headers));
    }

    /**
     * Revoke a given token - either access token or refresh token.
     * @see https://tools.ietf.org/html/rfc7009
     *
     * @param string $token
     * @param string $token_type_hint
     * @param string|null $clientId
     * @param string|null $clientSecret
     * @return mixed
     * @throws OpenIDConnectClientException
     */
    public function revokeToken($token, $token_type_hint = '', $clientId = null, $clientSecret = null) {
        $revocation_endpoint = $this->getProviderConfigValue('revocation_endpoint');

        $post_data = array(
            'token'    => $token,
        );
        if ($token_type_hint) {
            $post_data['token_type_hint'] = $token_type_hint;
        }
        $clientId = $clientId !== null ? $clientId : $this->clientID;
        $clientSecret = $clientSecret !== null ? $clientSecret : $this->clientSecret;

        // Convert token params to string format
        $post_params = http_build_query($post_data, null, '&');
        $headers = ['Authorization: Basic ' . base64_encode(urlencode($clientId) . ':' . urlencode($clientSecret)),
            'Accept: application/json'];

        return json_decode($this->fetchURL($revocation_endpoint, $post_params, $headers));
    }

    /**
     * @return string
     */
    public function getClientName() {
        return $this->clientName;
    }

    /**
     * @param string $clientName
     */
    public function setClientName($clientName) {
        $this->clientName = $clientName;
    }

    /**
     * @return string
     */
    public function getClientID() {
        return $this->clientID;
    }

    /**
     * @return string
     */
    public function getClientSecret() {
        return $this->clientSecret;
    }

    /**
     * @return bool
     */
    public function canVerifySignatures() {
        return class_exists('\phpseclib\Crypt\RSA') || class_exists('Crypt_RSA');
    }

    /**
     * Set the access token.
     *
     * May be required for subclasses of this Client.
     *
     * @param string $accessToken
     * @return void
     */
    public function setAccessToken($accessToken) {
        $this->accessToken = $accessToken;
    }

    /**
     * @return string
     */
    public function getAccessToken() {
        return $this->accessToken;
    }

    /**
     * @return string
     */
    public function getRefreshToken() {
        return $this->refreshToken;
    }

    /**
     * @return string
     */
    public function getIdToken() {
        return $this->idToken;
    }

    /**
     * @return object
     */
    public function getAccessTokenHeader() {
        return $this->decodeJWT($this->accessToken);
    }

    /**
     * @return object
     */
    public function getAccessTokenPayload() {
        return $this->decodeJWT($this->accessToken, 1);
    }

    /**
     * @return object
     */
    public function getIdTokenHeader() {
        return $this->decodeJWT($this->idToken);
    }

    /**
     * @return object
     */
    public function getIdTokenPayload() {
        return $this->decodeJWT($this->idToken, 1);
    }

    /**
     * @return string
     */
    public function getTokenResponse() {
        return $this->tokenResponse;
    }

    /**
     * Stores nonce
     *
     * @param string $nonce
     * @return string
     */
    protected function setNonce($nonce) {
        $this->setSessionKey('openid_connect_nonce', $nonce);
        return $nonce;
    }

    /**
     * Get stored nonce
     *
     * @return string
     */
    protected function getNonce() {
        return $this->getSessionKey('openid_connect_nonce');
    }

    /**
     * Cleanup nonce
     *
     * @return void
     */
    protected function unsetNonce() {
        $this->unsetSessionKey('openid_connect_nonce');
    }

    /**
     * Stores $state
     *
     * @param string $state
     * @return string
     */
    protected function setState($state) {
        $this->setSessionKey('openid_connect_state', $state);
        return $state;
    }

    /**
     * Get stored state
     *
     * @return string
     */
    protected function getState() {
        return $this->getSessionKey('openid_connect_state');
    }

    /**
     * Cleanup state
     *
     * @return void
     */
    protected function unsetState() {
        $this->unsetSessionKey('openid_connect_state');
    }

    /**
     * Stores $codeVerifier
     *
     * @param string $codeVerifier
     * @return string
     */
    protected function setCodeVerifier($codeVerifier) {
        $this->setSessionKey('openid_connect_code_verifier', $codeVerifier);
        return $codeVerifier;
    }

    /**
     * Get stored codeVerifier
     *
     * @return string
     */
    protected function getCodeVerifier() {
        return $this->getSessionKey('openid_connect_code_verifier');
    }

    /**
     * Cleanup state
     *
     * @return void
     */
    protected function unsetCodeVerifier() {
        $this->unsetSessionKey('openid_connect_code_verifier');
    }

    /**
     * Get the response code from last action/curl request.
     *
     * @return int
     */
    public function getResponseCode()
    {
        return $this->responseCode;
    }

    /**
     * Set timeout (seconds)
     *
     * @param int $timeout
     */
    public function setTimeout($timeout)
    {
        $this->timeOut = $timeout;
    }

    /**
     * @return int
     */
    public function getTimeout()
    {
        return $this->timeOut;
    }

    /**
     * Safely calculate length of binary string
     * @param string $str
     * @return int
     */
    private static function safeLength($str)
    {
        if (function_exists('mb_strlen')) {
            return mb_strlen($str, '8bit');
        }
        return strlen($str);
    }

    /**
     * Where has_equals is not available, this provides a timing-attack safe string comparison
     * @param string $str1
     * @param string $str2
     * @return bool
     */
    private static function hashEquals($str1, $str2)
    {
        $len1=static::safeLength($str1);
        $len2=static::safeLength($str2);

        //compare strings without any early abort...
        $len = min($len1, $len2);
        $status = 0;
        for ($i = 0; $i < $len; $i++) {
            $status |= (ord($str1[$i]) ^ ord($str2[$i]));
        }
        //if strings were different lengths, we fail
        $status |= ($len1 ^ $len2);
        return ($status === 0);
    }

    /**
     * Use session to manage a nonce
     */
    protected function startSession() {
        if (!isset($_SESSION)) {
            @session_start();
        }
    }

    protected function commitSession() {
        $this->startSession();

        session_write_close();
    }

    protected function getSessionKey($key) {
        $this->startSession();

        if (array_key_exists($key, $_SESSION)) {
            return $_SESSION[$key];
        }
        return false;
    }

    protected function setSessionKey($key, $value) {
        $this->startSession();

        $_SESSION[$key] = $value;
    }

    protected function unsetSessionKey($key) {
        $this->startSession();

        unset($_SESSION[$key]);
    }

    public function setUrlEncoding($curEncoding)
    {
        switch ($curEncoding)
        {
            case PHP_QUERY_RFC1738:
                $this->enc_type = PHP_QUERY_RFC1738;
                break;

            case PHP_QUERY_RFC3986:
                $this->enc_type = PHP_QUERY_RFC3986;
                break;

        	default:
                break;
        }

    }

    /**
     * @return array
     */
    public function getScopes()
    {
        return $this->scopes;
    }

    /**
     * @return array
     */
    public function getResponseTypes()
    {
        return $this->responseTypes;
    }

    /**
     * @return array
     */
    public function getAuthParams()
    {
        return $this->authParams;
    }

    /**
     * @return callable
     */
    public function getIssuerValidator()
    {
        return $this->issuerValidator;
    }

    /**
     * @return int
     */
    public function getLeeway()
    {
        return $this->leeway;
    }

    /**
     * @return string
     */
    public function getCodeChallengeMethod() {
        return $this->codeChallengeMethod;
    }

    /**
     * @param string $codeChallengeMethod
     */
    public function setCodeChallengeMethod($codeChallengeMethod) {
        $this->codeChallengeMethod = $codeChallengeMethod;
    }
}<|MERGE_RESOLUTION|>--- conflicted
+++ resolved
@@ -435,41 +435,23 @@
      * Connect provider that the end-user has logged out of the relying party site
      * (the client application).
      *
-<<<<<<< HEAD
      * @param string $idToken ID token (obtained at login)
-     * @param string $redirect URL to which the RP is requesting that the End-User's User Agent
-=======
-     * @param string $accessToken ID token (obtained at login)
      * @param string|null $redirect URL to which the RP is requesting that the End-User's User Agent
->>>>>>> 11785b42
      * be redirected after a logout has been performed. The value MUST have been previously
      * registered with the OP. Value can be null.
      *
      * @throws OpenIDConnectClientException
      */
-<<<<<<< HEAD
     public function signOut($idToken, $redirect) {
-        $signout_endpoint = $this->getProviderConfigValue("end_session_endpoint");
-
-        $signout_params = null;
-        if($redirect == null){
-          $signout_params = array('id_token_hint' => $idToken);
-        }
-        else {
-          $signout_params = array(
-                'id_token_hint' => $idToken,
-=======
-    public function signOut($accessToken, $redirect) {
         $signout_endpoint = $this->getProviderConfigValue('end_session_endpoint');
 
         $signout_params = null;
         if($redirect === null){
-            $signout_params = array('id_token_hint' => $accessToken);
+            $signout_params = array('id_token_hint' => $idToken);
         }
         else {
             $signout_params = array(
-                'id_token_hint' => $accessToken,
->>>>>>> 11785b42
+                'id_token_hint' => $idToken,
                 'post_logout_redirect_uri' => $redirect);
         }
 
